--- conflicted
+++ resolved
@@ -1641,10 +1641,9 @@
         return self
 
 
-
     # PANENE IMPLEMENTATION
     # def update_similarity(table, neighbors, similarities, Y, no_dims, perplexity=10, K, ops, ee_factor=1):
-    def update_similarity(self, ops):
+    def update_similarity(self, ops, set_op_mix_ratio=1.0):
         '''
         UPDATE_SIMILARITY 
         ----------
@@ -1682,7 +1681,7 @@
         # dirty points (updated IDs of current table compared to the previous table)
         updatedIds = list(updates['updatedIds'])
 
-        for i in range(self.table.size()-updates['addPointResult'], self.table.size()):
+        for i in range(self.table.size() - updates['addPointResult'], self.table.size()):
             # append newly inserted points
             updatedIds.append(i)
 
@@ -1699,59 +1698,88 @@
         #     print("i: {}, index: {}, distance: {}".format(i, self.indexes[i], self.distances[i]))
 
         # compute sigmas and rhos for dirty & newly inserted points
+        '''
+        EARLY EXAGGERATION SKIPPED -> use BANDWIDTH in UMAP
+        '''
         self.progressive_smooth_knn_dist(self.distances, updatedIds, self.K, n_iter=200,
             local_connectivity=1.0, bandwidth=1.0)
         # print("sigmas: {}, rhos: {}".format(self.sigmas[:20], self.rhos[:20]))
 
-        '''
-<<<<<<< HEAD
-        EARLY EXAGGERATION SKIPPED
-        '''
-
-        '''
-        NEED TO UPDATE SIMILARITY MATRIX (COO STYLE -> ADJACENCY MATRIX)
-        '''
-
-
-
-
-
-
-
-
-=======
-        progressive_compute_membership_strengths + fuzzy_simplicial_set
-            save distances and make it symmetric
-        '''
+
+        # progressive_compute_membership_strengths
         self.progressive_compute_membership_strengths(updatedIds)
 
-    def progressive_compute_membership_strengths(self, indexes):
-        for Aid in indexes: # point A
-        # the neighbors of uid has been updated
-        # neighbors: vector<map<size_t, double>> = index, distance pair
+        result = scipy.sparse.coo_matrix(
+            (self.vals, (self.rows, self.cols)), shape=(self.N, self.N)
+        ) # result.shape = (n, n) adjacency matrix
+        result.eliminate_zeros()
+
+        transpose = result.transpose()
+
+        prod_matrix = result.multiply(transpose)
+
+        # make it symmetric
+        result = (
+            set_op_mix_ratio * (result + transpose - prod_matrix)
+            + (1.0 - set_op_mix_ratio) * prod_matrix
+        )
+
+        result.eliminate_zeros()
+
+        # print(result)
+
+        return result # return COO matrix
+
+
+    def progressive_compute_membership_strengths(self, updatedIds):
+        """For selected indexes, construct the membership strength data for the 1-skeleton
+        of each local fuzzy simplicial set -- this is formed as a sparse matrix where each
+        row is a local fuzzy simplicial set, with a membership strength for the 1-simplex
+        to each other data point.
+
+        Parameters
+        ----------
+        updatedIds: list
+            indexes that need to be updated
+
+        Returns
+        -------
+        rows: array of shape (n_samples * n_neighbors)
+            Row data for the resulting sparse matrix (coo format)
+
+        cols: array of shape (n_samples * n_neighbors)
+            Column data for the resulting sparse matrix (coo format)
+
+        vals: array of shape (n_samples * n_neighbors)
+            Entries for the resulting sparse matrix (coo format)
+        """
+
+        for Aid in updatedIds: # point A
+            # the neighbors of Aid has been updated
             for Bid in (self.indexes[Aid]): # point B
 
-                ix = np.where(self.indexes[Aid]==Bid)[0][0] # neighbor index of B in terms of A
-                sAB = self.distances[Aid][ix] # distance from A to B
-                sBA = 0 # we need to calculate the distance from B to A
->>>>>>> f948fc1b
-
-                if Aid in (self.indexes[Bid]): # if it is a neighbors (just double checking ?)
-                    ix2 = np.where(self.indexes[Bid]==Aid)[0][0] # neighbor index of A in terms of B
-                    sBA = self.distances[Bid][ix2]
-
-                print("Aid: {}, Bid: {}, distanceAtoB: {}, distanceBtoA: {}".format(Aid, Bid, sAB, sBA))
-
-                '''
-                need to make it symmetric
-                currently, the distances are the same,,, why?
-                '''
+                # index of B (e.g., indexes: [0 3 9 2 1] -> ix: [0 1 2 3 4])
+                ix = np.where(self.indexes[Aid]==Bid)[0]
                 
-                # similarities[Aid][Bid] = (sAB + sBA) / 2; # make it symmetric
-                # similarities[Bid][Aid] = (sAB + sBA) / 2
-
-
-    def progressive_smooth_knn_dist(self, distances, indexes, k, n_iter=64,
+                if(len(ix) < 1):
+                    raise ValueError("We didn't get the full knn for i")
+                ix = ix[0]
+
+                if self.indexes[Aid, ix] == Aid:
+                    val = 0.0
+                elif self.distances[Aid, ix] - self.rhos[Aid] <= 0.0:
+                    val = 1.0
+                else:
+                    val = np.exp(-((self.distances[Aid, ix] - self.rhos[Aid]) / (self.sigmas[Aid])))
+
+                self.rows[Aid * self.K + ix] = Aid
+                self.cols[Aid * self.K + ix] = Bid # self.indexes[Aid, ix]
+                self.vals[Aid * self.K + ix] = val # sum of the vals = log2(k)*bandwidth
+
+                # print("Aid: {}, Bid: {}, val: {}".format(Aid, Bid, val))
+
+
+    def progressive_smooth_knn_dist(self, distances, updatedIds, k, n_iter=64,
         local_connectivity=1.0, bandwidth=1.0):
         """Compute a continuous version of the distance to the kth nearest
         neighbor for selected rows. That is, this is similar to knn-distance but
@@ -1765,7 +1793,7 @@
             Distances to nearest neighbors for each samples. Each row should be a
             sorted list of distances to a given samples nearest neighbors.
         
-        indexes: list
+        updatedIds: list
             Indexes we are goint to update getting sigmas and rhos
 
         k: float
@@ -1798,7 +1826,7 @@
 
         mean_distances = np.mean(self.distances[:self.table.size()])
 
-        for i in indexes:
+        for i in updatedIds:
             lo = 0.0
             hi = NPY_INFINITY
             mid = 1.0
@@ -1897,34 +1925,41 @@
         self._raw_data = X
 
         # X = X
-        N = X.shape[0]
+        self.N = X.shape[0]
         D = X.shape[1]
         # Y = ?
         self.K = self.n_neighbors # K = number of neighbors
         no_dims = self.n_components # embedding dimension = usually 2
-        max_iter = 2
+        max_iter = 3
         # self.learning_rate = learning_rate
         # self.min_dist = min_dist
         # self.local_connectivity = local_connectivity
         ops = 14
 
         # initialize table & neighbors & distances
-        self.indexes = np.zeros((N, self.K), dtype=np.int64) # with np.in32, it is not optimized
-        self.distances = np.zeros((N, self.K), dtype=np.float32)
+        self.indexes = np.zeros((self.N, self.K), dtype=np.int64) # with np.in32, it is not optimized
+        self.distances = np.zeros((self.N, self.K), dtype=np.float32)
 
         # initialize sigmas and rhos
-        self.sigmas = np.zeros(N, dtype=np.float32)
-        self.rhos = np.zeros(N, dtype=np.float32)
-
-        # random initialize Y value
-        self.Y = np.array(np.random.rand(N, no_dims), dtype=np.float32)
+        self.sigmas = np.zeros(self.N, dtype=np.float32)
+        self.rhos = np.zeros(self.N, dtype=np.float32)
+
+        # initialize random Y value
+        self.Y = np.array(np.random.rand(self.N, no_dims), dtype=np.float32)
         self.table = KNNTable(X, self.K, self.indexes, self.distances)
+
+        # initialize elements of COO matrix
+        self.rows = np.zeros((self.N * self.K), dtype=np.int64)
+        self.cols = np.zeros((self.N * self.K), dtype=np.int64)
+        self.vals = np.zeros((self.N * self.K), dtype=np.float32)
 
         # run iteration and work progressively
         for iter in range(max_iter):
 
-            if(self.table.size() < N):
-                self.update_similarity(ops=ops)
+            if(self.table.size() < self.N):
+                # get COO formatted adjacency matrix
+                adj_matrix = self.update_similarity(ops=ops)
+                print("adj matrix return success!")
 
         return self
 
